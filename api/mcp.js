/**
 * MCP Server Endpoint - JSON-RPC 2.0 Compatible
 * PBI 18 - Task 18-5: Simplified MCP implementation for Vercel
 * 
 * This endpoint provides MCP protocol compliance using manual JSON-RPC 2.0 handling
 * instead of the full @modelcontextprotocol/sdk for better Vercel compatibility.
 */

const { kv } = require("@vercel/kv");

// Import existing tool registry and utilities
<<<<<<< HEAD
const { CODAP_TOOLS, SAGEMODELER_TOOLS, getToolsByCapabilities } = require("./tool-registry.js");
=======
const { CODAP_TOOLS, SAGEMODELER_TOOLS } = require("./tool-registry.js");
>>>>>>> 4482b291
const { queueToolRequest, getToolResponse, setToolResponse, getSession } = require("./kv-utils.js");
const { DirectToolExecutor } = require("./mcp-tool-executor.js");

/**
 * Unified session lookup function - always uses legacy session storage
 * This replaces the dual MCP/legacy session system with a single approach
 */
async function getUnifiedSession(sessionId) {
  if (!sessionId) return null;
  
  try {
    return await getSession(sessionId);
  } catch (error) {
    console.log(`[MCP] Unified session lookup failed for ${sessionId}:`, error.message);
    return null;
  }
}

// Session management utilities
const SESSION_TTL = 60 * 60 * 1000; // 1 hour

/**
 * Generate legacy 8-character session code for backward compatibility
 */
function generateLegacySessionCode() {
  const chars = "ABCDEFGHIJKLMNOPQRSTUVWXYZ0123456789";
  let result = "";
  for (let i = 0; i < 8; i++) {
    result += chars.charAt(Math.floor(Math.random() * chars.length));
  }
  return result;
}

/**
 * Enhanced Session Manager with MCP protocol support
 * Provides comprehensive session lifecycle management, validation, and security
 */
class SessionManager {
  constructor() {
    this.sessionMetrics = {
      created: 0,
      resumed: 0,
      expired: 0,
      errors: 0
    };
  }

  /**
   * Create a new session with comprehensive validation
   */
  async createSession(mcpSessionId, clientInfo = null) {
    // Validate session ID format
    if (!this.validateSessionId(mcpSessionId)) {
      throw new Error(`Invalid session ID format: ${mcpSessionId}`);
    }

    // Check if session already exists (resumption case)
    const existingSession = await this.getSessionByMCP(mcpSessionId);
    if (existingSession) {
      return await this.resumeSession(mcpSessionId, existingSession);
    }

    // Use provided legacy code or generate a new one
    const legacyCode = (clientInfo && clientInfo.legacyCode) || generateLegacySessionCode();
    const now = Date.now();
    const expiresAt = now + SESSION_TTL;
    
    const sessionData = {
      mcpSessionId,
      legacyCode,
      createdAt: now,
      lastAccessedAt: now,
      expiresAt,
      initialized: false,
      clientInfo: clientInfo || {},
      requestCount: 0,
      toolCallCount: 0,
      status: "created",
      // Merge any additional properties from clientInfo (like initialized: true)
      ...(clientInfo || {})
    };
    
    try {
      // Store bidirectional mapping with atomic operation and longer timeout
      const kvTimeout = 10000; // 10 second timeout
      console.log(`[SessionManager] Creating session ${mcpSessionId} with ${kvTimeout}ms timeout`);
      
      const kvPromises = [
        kv.set(`mcp:${mcpSessionId}`, sessionData, { ex: Math.floor(SESSION_TTL / 1000) }),
        kv.set(`legacy:${legacyCode}`, sessionData, { ex: Math.floor(SESSION_TTL / 1000) }),
        kv.set(`session:metrics:${mcpSessionId}`, { created: now }, { ex: Math.floor(SESSION_TTL / 1000) })
      ];
      
      // Execute with timeout
      await Promise.race([
        Promise.all(kvPromises),
        new Promise((_, reject) => setTimeout(() => reject(new Error(`KV timeout after ${kvTimeout}ms`)), kvTimeout))
      ]);
      
      // CRITICAL: Verify session was actually stored
      console.log(`[SessionManager] Verifying session ${mcpSessionId} was stored...`);
      console.log(`[SessionManager] Original sessionData:`, JSON.stringify(sessionData, null, 2));
      
      // Small delay to ensure KV commit
      await new Promise(resolve => setTimeout(resolve, 100));
      
      const verification = await Promise.race([
        kv.get(`mcp:${mcpSessionId}`),
        new Promise((_, reject) => setTimeout(() => reject(new Error(`Verification timeout after 5000ms`)), 5000))
      ]);
      
      if (!verification) {
        throw new Error(`Session verification failed - session not found in KV store`);
      }
      
      console.log(`[SessionManager] Session ${mcpSessionId} verified successfully in KV store`);
      console.log(`[SessionManager] Stored sessionData:`, JSON.stringify(verification, null, 2));
      
      this.sessionMetrics.created++;
      console.log(`[SessionManager] Created new session: ${mcpSessionId} -> ${legacyCode}`);
      
      return sessionData;
    } catch (error) {
      this.sessionMetrics.errors++;
      console.error(`[SessionManager] Failed to create session ${mcpSessionId}:`, error);
      console.error(`[SessionManager] Error details:`, {
        message: error.message,
        stack: error.stack,
        sessionId: mcpSessionId,
        legacyCode,
        timestamp: new Date().toISOString()
      });
      throw new Error(`Session creation failed: ${error.message}`);
    }
  }
  
  /**
   * Resume an existing session
   */
  async resumeSession(mcpSessionId, existingSession) {
    const now = Date.now();
    
    // Check if session is expired
    if (now >= existingSession.expiresAt) {
      await this.cleanupSession(mcpSessionId);
      throw new Error(`Session ${mcpSessionId} has expired`);
    }
    
    // Update last accessed time and extend TTL
    const updatedSession = {
      ...existingSession,
      lastAccessedAt: now,
      status: "resumed"
    };
    
    await this.updateSession(mcpSessionId, updatedSession);
    this.sessionMetrics.resumed++;
    
    console.log(`[SessionManager] Resumed session: ${mcpSessionId}`);
    return updatedSession;
  }
  
  /**
   * Get session by MCP ID with validation
   */
  async getSessionByMCP(mcpSessionId) {
    if (!this.validateSessionId(mcpSessionId)) {
      return null;
    }
    
    try {
      const session = await kv.get(`mcp:${mcpSessionId}`);
      
      if (session) {
        // Check expiration
        if (Date.now() >= session.expiresAt) {
          await this.cleanupSession(mcpSessionId);
          return null;
        }
        
        // Update last accessed time
        await this.touchSession(mcpSessionId);
      }
      
      return session;
    } catch (error) {
      console.error(`[SessionManager] Error getting session ${mcpSessionId}:`, error);
      this.sessionMetrics.errors++;
      return null;
    }
  }
  
  /**
   * Update session data with validation and TTL management
   */
  async updateSession(mcpSessionId, updatedData) {
    const session = await kv.get(`mcp:${mcpSessionId}`);
    if (!session) {
      throw new Error(`Session ${mcpSessionId} not found`);
    }
    
    const now = Date.now();
    const mergedSession = { 
      ...session, 
      ...updatedData,
      lastAccessedAt: now
    };
    
    // Calculate remaining TTL
    const ttl = Math.floor((mergedSession.expiresAt - now) / 1000);
    
    if (ttl <= 0) {
      await this.cleanupSession(mcpSessionId);
      throw new Error(`Session ${mcpSessionId} has expired`);
    }
    
    try {
      await Promise.all([
        kv.set(`mcp:${mcpSessionId}`, mergedSession, { ex: ttl }),
        kv.set(`legacy:${session.legacyCode}`, mergedSession, { ex: ttl })
      ]);
      
      return mergedSession;
    } catch (error) {
      console.error(`[SessionManager] Error updating session ${mcpSessionId}:`, error);
      this.sessionMetrics.errors++;
      throw error;
    }
  }
  
  /**
   * Touch session to update last accessed time
   */
  async touchSession(mcpSessionId) {
    try {
      const session = await kv.get(`mcp:${mcpSessionId}`);
      if (session) {
        const now = Date.now();
        const ttl = Math.floor((session.expiresAt - now) / 1000);
        
        if (ttl > 0) {
          session.lastAccessedAt = now;
          session.requestCount = (session.requestCount || 0) + 1;
          
          await Promise.all([
            kv.set(`mcp:${mcpSessionId}`, session, { ex: ttl }),
            kv.set(`legacy:${session.legacyCode}`, session, { ex: ttl })
          ]);
        }
      }
    } catch (error) {
      // Non-critical error, log but don't throw
      console.warn(`[SessionManager] Failed to touch session ${mcpSessionId}:`, error);
    }
  }
  
  /**
   * Clean up expired or invalid session
   */
  async cleanupSession(mcpSessionId) {
    try {
      const session = await kv.get(`mcp:${mcpSessionId}`);
      
      if (session) {
        await Promise.all([
          kv.del(`mcp:${mcpSessionId}`),
          kv.del(`legacy:${session.legacyCode}`),
          kv.del(`session:metrics:${mcpSessionId}`)
        ]);
        
        console.log(`[SessionManager] Cleaned up session: ${mcpSessionId}`);
      }
      
      this.sessionMetrics.expired++;
    } catch (error) {
      console.error(`[SessionManager] Error cleaning up session ${mcpSessionId}:`, error);
      this.sessionMetrics.errors++;
    }
  }
  
  /**
   * Validate session ID format
   */
  validateSessionId(sessionId) {
    if (!sessionId || typeof sessionId !== "string") {
      return false;
    }
    
    // Allow various session ID formats
    if (sessionId.length < 8 || sessionId.length > 128) {
      return false;
    }
    
    // Check for valid characters (alphanumeric, hyphens, underscores)
    return /^[a-zA-Z0-9_-]+$/.test(sessionId);
  }
  
  /**
   * Get session metrics
   */
  getMetrics() {
    return { ...this.sessionMetrics };
  }
  
  /**
   * Rate limiting check
   */
  async checkRateLimit(mcpSessionId, maxRequests = 200, windowMs = 60000) {
    try {
      const session = await this.getSessionByMCP(mcpSessionId);
      if (!session) {
        // Allow new sessions to be created
        return true;
      }
      
      const now = Date.now();
      
      // Simple rate limiting based on request count and time window
      // Only apply rate limiting if session has made many requests recently
      if (session.requestCount > maxRequests && (now - session.lastAccessedAt) < windowMs) {
        console.warn(`[SessionManager] Rate limit exceeded for session ${mcpSessionId}: ${session.requestCount} requests`);
        return false;
      }
      
      return true;
    } catch (error) {
      console.error(`[SessionManager] Rate limit check failed for ${mcpSessionId}:`, error);
      // On error, allow the request to proceed
      return true;
    }
  }
}

/**
 * MCP JSON-RPC 2.0 Protocol Handler
 */
class MCPProtocolHandler {
  constructor() {
    this.sessionManager = new SessionManager();
  }
  
  async handleRequest(request, sessionId, headers = {}) {
    const { jsonrpc, method, params, id } = request;
    
    // Validate JSON-RPC 2.0 format
    if (jsonrpc !== "2.0") {
      return this.createErrorResponse(id, -32600, "Invalid Request");
    }
    
    // Validate required method field
    if (!method || typeof method !== "string") {
      return this.createErrorResponse(id, -32600, "Invalid Request");
    }
    
    // Handle notifications (requests without id)
    const isNotification = id === undefined;
    
    try {
      let result;
      switch (method) {
        case "initialize":
          result = await this.handleInitialize(params, id, sessionId, headers);
          break;
        case "initialized":
          result = await this.handleInitialized(params, id, sessionId, headers);
          break;
        case "capabilities":
          result = await this.handleCapabilities(params, id, sessionId, headers);
          break;
        case "tools/list":
          result = await this.handleToolsList(params, id, sessionId, headers);
          break;
        case "tools/call":
          result = await this.handleToolCall(params, id, sessionId, headers);
          break;
        case "ping":
          result = await this.handlePing(params, id, sessionId, headers);
          break;
        case "logging/setLevel":
          result = await this.handleSetLogLevel(params, id, sessionId, headers);
          break;
        case "resources/list":
          result = await this.handleResourcesList(params, id, sessionId, headers);
          break;
        case "prompts/list":
          result = await this.handlePromptsList(params, id, sessionId, headers);
          break;
        default:
          if (isNotification) {
            console.log(`[MCP] Ignoring unknown notification: ${method}`);
            return null; // No response for notifications
          }
          return this.createErrorResponse(id, -32601, "Method not found");
      }
      
      // Don't send response for notifications
      if (isNotification) {
        console.log(`[MCP] Processed notification: ${method}`);
        return null;
      }
      
      return result;
    } catch (error) {
      console.error(`MCP method ${method} error:`, error);
      
      // Don't send error response for notifications
      if (isNotification) {
        console.error(`[MCP] Error in notification ${method}:`, error);
        return null;
      }
      
      return this.createErrorResponse(id, -32603, "Internal error", { error: error.message });
    }
  }
  
    async handleInitialize(params, id, sessionId, headers = {}) {
    const { protocolVersion, capabilities, clientInfo } = params;
    
    console.log(`[MCP] Initialize request: sessionId=${sessionId}, client=${clientInfo?.name || "unknown"}`);
    
    try {
      // Check if session exists (but don't create new ones)
      let session = null;
      if (sessionId) {
        session = await getUnifiedSession(sessionId);
        if (session) {
          console.log(`[MCP] Found existing session: ${sessionId}`);
        } else {
          console.log(`[MCP] No existing session found for: ${sessionId}`);
        }
      }
      
      return {
        jsonrpc: "2.0",
        result: {
          protocolVersion: protocolVersion || "2024-11-05",
          capabilities: {
            logging: {},
            tools: {},
            prompts: {},
            resources: {},
            sampling: {}
          },
          serverInfo: {
            name: "CODAP MCP Server",
            version: "1.0.0",
            description: "Model Context Protocol server for CODAP data analysis platform"
          },
          instructions: await this.generateContextualInstructions(sessionId)
        },
        id
      };
    } catch (error) {
      console.error(`[MCP] Initialize failed: ${error.message}`);
      return this.createErrorResponse(id, -32603, `Initialization failed: ${error.message}`);
    }
  }
  
  async handleInitialized(params, id, sessionId, headers = {}) {
    // This is a notification sent after initialize - no response needed
    console.log(`[MCP] Client initialized notification for session ${sessionId}`);
    return null; // Notifications don't return responses
  }
  
  async handlePing(params, id, sessionId, headers = {}) {
    // Ping works with or without session
    if (sessionId) {
      const session = await getUnifiedSession(sessionId);
      if (!session) {
        return this.createErrorResponse(id, -32002, "Session not found");
      }
    }
    
    return {
      jsonrpc: "2.0",
      result: { 
        status: sessionId ? "session-connected" : "session-agnostic",
        timestamp: new Date().toISOString()
      },
      id
    };
  }
  
  async handleSetLogLevel(params, id, sessionId, headers = {}) {
    const { level } = params;
    console.log(`[MCP] Setting log level to: ${level} for session ${sessionId}`);
    
    // Store log level in session (simplified - just log for now)
    const session = await getUnifiedSession(sessionId);
    if (session) {
      console.log(`[MCP] Log level ${level} set for session ${sessionId}`);
    }
    
    return {
      jsonrpc: "2.0",
      result: {},
      id
    };
  }
  
  async handleCapabilities(params, id, sessionId, headers = {}) {
    // Capabilities work with or without session
    return {
      jsonrpc: "2.0",
      result: {
        capabilities: {
          tools: {
            listChanged: false
          },
          resources: {},
          prompts: {},
          logging: {}
        },
        serverInfo: {
          name: "codap-mcp-server",
          version: "1.0.0",
          sessionMode: sessionId ? "session-connected" : "session-agnostic"
        }
      },
      id
    };
  }

  async handleResourcesList(params, id, sessionId, headers = {}) {
    // Return empty resources list - we don't provide any resources currently
    return {
      jsonrpc: "2.0",
      result: {
        resources: []
      },
      id
    };
  }

  async handlePromptsList(params, id, sessionId, headers = {}) {
    // Return empty prompts list - we don't provide any prompts currently
    return {
      jsonrpc: "2.0",
      result: {
        prompts: []
      },
      id
    };
  }
  
  async handleToolsList(params, id, sessionId, headers = {}) {
    try {
      console.log(`[MCP] *** CLAUDE DESKTOP TOOLS REQUEST ***`);
      console.log(`[MCP] SessionId: ${sessionId}`);
      
      // Get session to determine capabilities
      let capabilities = ["CODAP"]; // Default to CODAP tools only
      let sessionInfo = "no-session";
      
      if (sessionId) {
        // Use unified session lookup for all sessions
        const session = await getUnifiedSession(sessionId);
        
        console.log(`[MCP] Session lookup for ${sessionId}: ${session ? 'found' : 'not found'}, capabilities: ${session?.capabilities || 'none'}`);
        
        if (session) {
          if (Array.isArray(session.capabilities) && session.capabilities.length > 0) {
            capabilities = session.capabilities;
            sessionInfo = `session ${sessionId} with capabilities: ${capabilities.join(", ")}`;
          } else {
            sessionInfo = `session ${sessionId} (no capabilities, defaulting to CODAP)`;
          }
        } else {
          sessionInfo = `session ${sessionId} (not found, defaulting to CODAP)`;
        }
      }
      
      // Import getToolsByCapabilities function
      let getToolsByCapabilities;
      try {
        const toolRegistry = require("./tool-registry.js");
        getToolsByCapabilities = toolRegistry.getToolsByCapabilities;
      } catch (error) {
        console.error("[MCP] Failed to import tool registry:", error);
        // Fallback to CODAP_TOOLS only
        getToolsByCapabilities = null;
      }
      
      // Get filtered tools based on capabilities
      let availableTools;
      if (getToolsByCapabilities) {
        availableTools = getToolsByCapabilities(capabilities);
      } else {
        // Fallback to CODAP_TOOLS only
        availableTools = CODAP_TOOLS;
      }
      
      // Convert tools to MCP format
      const mcpTools = availableTools.map(tool => ({
        name: tool.name,
        description: tool.description,
        inputSchema: tool.parameters
      }));
      
      // Always include the connect_to_session tool first
      const tools = [{
        name: "connect_to_session",
        description: "Connect to a CODAP session using a session ID from the CODAP plugin. Required before using other CODAP tools.",
        inputSchema: {
          type: "object",
          properties: {
            sessionId: {
              type: "string",
              description: "The session ID from your CODAP plugin (e.g., 'ABC12345')"
            }
          },
          required: ["sessionId"]
        }
      }, ...mcpTools];
      
      console.log(`[MCP] Listed ${tools.length} tools for ${sessionInfo} (${availableTools.length} capability-filtered tools + connect_to_session)`);
      
      return {
        jsonrpc: "2.0",
        result: {
          tools
        },
        id
      };
    } catch (error) {
      console.error("[MCP] Error in handleToolsList:", error);
      
      // Fallback to CODAP tools only
      const codapTools = CODAP_TOOLS.map(tool => ({
        name: tool.name,
        description: tool.description,
        inputSchema: tool.parameters
      }));
      
      const tools = [{
        name: "connect_to_session",
        description: "Connect to a CODAP session using a session ID from the CODAP plugin. Required before using other CODAP tools.",
        inputSchema: {
          type: "object",
          properties: {
            sessionId: {
              type: "string",
              description: "The session ID from your CODAP plugin (e.g., 'ABC12345')"
            }
          },
          required: ["sessionId"]
        }
      }, ...codapTools];
      
      console.log(`[MCP] Fallback: Listed ${tools.length} tools (CODAP only due to error)`);
      
      return {
        jsonrpc: "2.0",
        result: {
          tools
        },
        id
      };
    }
  }
  
  async handleToolCall(params, id, sessionId, headers = {}) {
    const { name, arguments: args } = params;
    
    console.log(`[MCP] Tool call: ${name}, sessionId=${sessionId}`);
    
    try {
      // Handle connect_to_session tool
      if (name === "connect_to_session") {
        return await this.handleConnectToSession(args, id, sessionId, headers);
      }
      
      // For all other tools, ensure we have a valid session
      if (!sessionId) {
        return {
          jsonrpc: "2.0",
          result: {
            content: [{
              type: "text",
              text: `To use the '${name}' tool, you must first connect to a CODAP session.\n\nPlease use the 'connect_to_session' tool with a valid CODAP session ID (e.g., 'ABC12345').\n\nOnce connected, you'll be able to use all 34 CODAP tools for data analysis.`
            }]
          },
          id
        };
      }
      
      // Get session and check for active pairing session
      console.log(`[MCP] Looking up Claude session ${sessionId} for tool ${name}`);
      const claudeSession = await this.sessionManager.getSessionByMCP(sessionId);
      let session = claudeSession;
      let effectiveSessionId = sessionId;
      
      if (!claudeSession) {
        console.log(`[MCP] Claude session ${sessionId} not found`);
        return {
          jsonrpc: "2.0",
          result: {
            content: [{
              type: "text",
              text: `Claude session ${sessionId} not found. Please use the 'connect_to_session' tool to establish a connection.`
            }]
          },
          id
        };
      }
      
      console.log(`[MCP] Claude session found. activePairingSession: ${claudeSession.activePairingSession}, connectedCODAPSession: ${claudeSession.connectedCODAPSession}`);
      
      if (claudeSession && claudeSession.activePairingSession) {
        // Use the pairing session for tool execution
        effectiveSessionId = claudeSession.activePairingSession;
        console.log(`[MCP] Looking up pairing session ${effectiveSessionId} for tool ${name}`);
        session = await this.sessionManager.getSessionByMCP(effectiveSessionId);
        
        if (!session) {
          console.log(`[MCP] ERROR: Pairing session ${effectiveSessionId} not found in KV store!`);
          console.log(`[MCP] Claude session data:`, JSON.stringify(claudeSession, null, 2));
          
          // If pairing session doesn't exist, fall back to direct CODAP session
          if (claudeSession.connectedCODAPSession) {
            console.log(`[MCP] Attempting fallback to CODAP session ${claudeSession.connectedCODAPSession}`);
            effectiveSessionId = claudeSession.connectedCODAPSession;
            session = await this.sessionManager.getSessionByMCP(effectiveSessionId);
            if (session) {
              console.log(`[MCP] Fallback to CODAP session ${effectiveSessionId} successful for tool ${name}`);
            } else {
              console.log(`[MCP] Fallback failed - CODAP session ${effectiveSessionId} also not found`);
            }
          }
        } else {
          console.log(`[MCP] Using pairing session ${effectiveSessionId} for tool ${name} (initialized: ${session.initialized})`);
        }
      }
      
      if (!session) {
        const errorMsg = `Session ${effectiveSessionId} not found in KV store. Claude session exists but pairing/CODAP sessions are missing. This indicates a KV storage persistence issue.`;
        console.log(`[MCP] ERROR: ${errorMsg}`);
        return {
          jsonrpc: "2.0",
          result: {
            content: [{
              type: "text",
              text: errorMsg + ` Please try reconnecting with 'connect_to_session'.`
            }]
          },
          id
        };
      }
      
      if (!session.initialized) {
        const errorMsg = `Session ${effectiveSessionId} not initialized (type: ${session.type}, status: ${session.status}).`;
        console.log(`[MCP] ERROR: ${errorMsg}`);
        console.log(`[MCP] Session data:`, JSON.stringify(session, null, 2));
        return {
          jsonrpc: "2.0",
          result: {
            content: [{
              type: "text",
              text: errorMsg + ` Please use the 'connect_to_session' tool first.`
            }]
          },
          id
        };
      }
      
      // Update session metrics (use effective session ID)
      await this.sessionManager.updateSession(effectiveSessionId, {
        lastToolCall: Date.now(),
        toolCallCount: (session.toolCallCount || 0) + 1
      });
      
      // Handle capability-filtered tools
      let availableTools;
      let capabilities = ["CODAP"]; // Default to CODAP tools only
      
      // Get session capabilities to determine available tools
      if (sessionId) {
        const session = await getUnifiedSession(sessionId);
        if (session && Array.isArray(session.capabilities) && session.capabilities.length > 0) {
          capabilities = session.capabilities;
        }
      }
      
      // Get capability-filtered tools
      let getToolsByCapabilities;
      try {
        const toolRegistry = require("./tool-registry.js");
        getToolsByCapabilities = toolRegistry.getToolsByCapabilities;
      } catch (error) {
        console.error("[MCP] Failed to import tool registry:", error);
        getToolsByCapabilities = null;
      }
      
      if (getToolsByCapabilities) {
        availableTools = getToolsByCapabilities(capabilities);
      } else {
        availableTools = CODAP_TOOLS; // Fallback to CODAP only
      }
      
      const tool = availableTools.find(t => t.name === name);
      
      if (!tool) {
        // Provide comprehensive error with full tool list to keep LLM "in the zone"
        const codapTools = availableTools.filter(t => !t.name.startsWith('sage_'));
        const sageTools = availableTools.filter(t => t.name.startsWith('sage_'));
        
        let helpText = `❌ **Tool "${name}" is not available in this session.**\n\n`;
        helpText += `**Session Capabilities**: ${capabilities.join(' + ')}\n\n`;
        
        // Provide complete tool list by category for ongoing context
        helpText += `**🔧 Currently Available Tools** (${availableTools.length + 1} total):\n\n`;
        
        if (codapTools.length > 0) {
          helpText += `**[CODAP] Data Analysis Tools** (${codapTools.length} tools):\n`;
          helpText += codapTools.map(t => `• ${t.name}`).join('\n') + '\n\n';
        }
        
        if (sageTools.length > 0) {
          helpText += `**[SAGEMODELER] Systems Modeling Tools** (${sageTools.length} tools):\n`;
          helpText += sageTools.map(t => `• ${t.name}`).join('\n') + '\n\n';
        }
        
        helpText += `**[CONNECTION] Session Management** (1 tool):\n`;
        helpText += `• connect_to_session\n\n`;
        
        helpText += `**💡 Suggestion**: Choose from the tools listed above that match your current task. `;
        helpText += `All tools are marked with capability prefixes (**[CODAP]**, **[SAGEMODELER]**, **[CONNECTION]**) in their descriptions.`;
        
        return {
          jsonrpc: "2.0",
          result: {
            content: [{
              type: "text",
              text: helpText
            }]
          },
          id
        };
      }
      
      // Remove environment checking to avoid execution delays
      // Rely on clear tool descriptions and guidance to prevent inappropriate calls
      
      // Check if session has active browser worker
      const hasBrowserWorker = await this.checkBrowserWorkerConnection(effectiveSessionId, session.legacyCode);
      
      if (hasBrowserWorker) {
        console.log(`[MCP] Using browser worker mode for session ${session.legacyCode}`);
        return await this.executeBrowserWorkerTool(params, id, effectiveSessionId, session);
      } else {
        console.log(`[MCP] Using direct execution mode for session ${effectiveSessionId}`);
        return await this.executeDirectTool(params, id, effectiveSessionId, session);
      }
      
    } catch (error) {
      console.error(`[MCP] Tool call error:`, error);
      
      // Update session error count
      if (sessionId) {
        try {
          const session = await this.sessionManager.getSessionByMCP(sessionId);
          if (session) {
            await this.sessionManager.updateSession(sessionId, {
              errorCount: (session.errorCount || 0) + 1
            });
          }
        } catch (updateError) {
          console.error(`[MCP] Failed to update session error count:`, updateError);
        }
      }
      
      return {
        jsonrpc: "2.0",
        result: {
          content: [{
            type: "text",
            text: `Tool execution failed: ${error.message}`
          }]
        },
        id
      };
    }
  }
  
  /**
   * Handle connect_to_session tool call
   */
  async handleConnectToSession(args, id, sessionId, headers = {}) {
    const targetSessionId = args.sessionId;
    if (!targetSessionId) {
      return {
        jsonrpc: "2.0",
        result: {
          content: [{
            type: "text",
            text: "Session ID is required. Please provide a valid CODAP session ID."
          }]
        },
        id
      };
    }

          try {
        // Check if target session exists in MCP system first
        let targetSession = await this.sessionManager.getSessionByMCP(targetSessionId);
        
        if (!targetSession) {
          // Check legacy session store
          const { getSession } = require("./kv-utils.js");
          const legacySession = await getSession(targetSessionId);
          
          if (!legacySession) {
            return {
              jsonrpc: "2.0",
              result: {
                content: [{
                  type: "text",
                  text: `CODAP session '${targetSessionId}' not found. Make sure the CODAP plugin is running with this session ID.`
                }]
              },
              id
            };
          }
          
          // FIXED: Create MCP session from legacy session but preserve the original legacy code
        targetSession = await this.sessionManager.createSession(targetSessionId, {
          legacySession: true,
          legacyCode: targetSessionId, // Preserve the existing legacy code
          originalCode: targetSessionId,
          createdAt: legacySession.createdAt
        });
        
        // Mark the session as initialized since it's coming from a valid legacy session
        await this.sessionManager.updateSession(targetSessionId, {
          initialized: true,
          protocolVersion: "2024-11-05",
          initializationTime: Date.now()
        });
        
        console.log(`[MCP] Created and initialized MCP session from legacy session: ${targetSessionId}`);
      }
      
      // CRITICAL FIX: Create a pairing session between Claude Desktop and CODAP
      if (sessionId && sessionId !== targetSessionId) {
        // Ensure the Claude Desktop session exists
        let claudeSession = await this.sessionManager.getSessionByMCP(sessionId);
        if (!claudeSession) {
          claudeSession = await this.sessionManager.createSession(sessionId, {
            type: "claude-desktop",
            initialized: true,
            protocolVersion: "2024-11-05",
            createdAt: Date.now()
          });
          console.log(`[MCP] Created Claude Desktop session: ${sessionId}`);
        }
        
        // Create a unique pairing session
        const pairingSessionId = generatePairingSessionId(sessionId, targetSessionId);
        
        // Create the pairing session
        console.log(`[MCP] Creating pairing session ${pairingSessionId}...`);
        const pairingSession = await this.sessionManager.createSession(pairingSessionId, {
          type: "pairing",
          claudeSession: sessionId,
          codapSession: targetSessionId,
          claudeSessionLegacyCode: null,
          codapSessionLegacyCode: targetSession.legacyCode,
          initialized: true,
          protocolVersion: "2024-11-05",
          createdAt: Date.now()
        });
        
        // CRITICAL: Verify pairing session exists before updating Claude session
        const pairingVerification = await this.sessionManager.getSessionByMCP(pairingSessionId);
        if (!pairingVerification) {
          throw new Error(`Pairing session creation failed - ${pairingSessionId} not found after creation`);
        }
        if (!pairingVerification.initialized) {
          throw new Error(`Pairing session ${pairingSessionId} not initialized after creation`);
        }
        console.log(`[MCP] Pairing session ${pairingSessionId} verified successfully`);
        
        // Update the Claude Desktop session to reference the pairing and mark as initialized
        console.log(`[MCP] Updating Claude session ${sessionId} with pairing reference...`);
        await this.sessionManager.updateSession(sessionId, {
          activePairingSession: pairingSessionId,
          connectedCODAPSession: targetSessionId,
          connectionTime: Date.now(),
          initialized: true,
          protocolVersion: "2024-11-05"
        });
        
        // FINAL VERIFICATION: Ensure Claude session has the pairing reference
        const claudeVerification = await this.sessionManager.getSessionByMCP(sessionId);
        if (!claudeVerification.activePairingSession) {
          throw new Error(`Claude session update failed - no activePairingSession found`);
        }
        
        console.log(`[MCP] Successfully created and verified pairing session ${pairingSessionId} between Claude ${sessionId} and CODAP ${targetSessionId}`);
        
        // CAPABILITY TRANSFER: Create unified session entry for Claude with target session capabilities
        try {
          const { setSession } = require("./kv-utils.js");
          const targetUnifiedSession = await getUnifiedSession(targetSessionId);
          
          let capabilitiesToTransfer = ["CODAP", "SAGEMODELER"]; // Default to dual capabilities for legacy sessions
          
          if (targetUnifiedSession && targetUnifiedSession.capabilities && Array.isArray(targetUnifiedSession.capabilities)) {
            capabilitiesToTransfer = targetUnifiedSession.capabilities;
            console.log(`[MCP] Found target session capabilities:`, capabilitiesToTransfer);
          } else {
            console.log(`[MCP] Target session ${targetSessionId} has no explicit capabilities, defaulting to dual capabilities (CODAP + SAGEMODELER) for legacy compatibility`);
            
            // For legacy sessions without explicit capabilities, create a unified session entry with dual capabilities
            try {
              const legacyUnifiedSession = {
                sessionId: targetSessionId,
                capabilities: capabilitiesToTransfer,
                type: "legacy-session-unified",
                createdAt: Date.now(),
                expiresAt: Date.now() + (24 * 60 * 60 * 1000), // 24 hours
                legacyUpgrade: true
              };
              await setSession(targetSessionId, legacyUnifiedSession);
              console.log(`[MCP] Created unified session entry for legacy session ${targetSessionId} with dual capabilities`);
            } catch (error) {
              console.log(`[MCP] Failed to create unified session for legacy session ${targetSessionId}:`, error.message);
            }
          }
          
          console.log(`[MCP] Transferring capabilities from ${targetSessionId} to Claude session ${sessionId}:`, capabilitiesToTransfer);
          
          // DUAL APPROACH: Store capabilities in both unified session AND MCP session
          
          // 1. Create unified session entry (existing approach)
          const claudeUnifiedSession = {
            sessionId: sessionId,
            capabilities: capabilitiesToTransfer, // Inherit capabilities (or default)
            connectedTo: targetSessionId,
            connectionTime: Date.now(),
            expiresAt: Date.now() + (24 * 60 * 60 * 1000), // 24 hours
            createdAt: Date.now(),
            type: "claude-desktop-unified"
          };
          
          await setSession(sessionId, claudeUnifiedSession);
          
          // 2. ALSO update the MCP session with capabilities
          try {
            const claudeSession = await this.sessionManager.getSessionByMCP(sessionId);
            if (claudeSession) {
              const updatedClaudeSession = {
                ...claudeSession,
                capabilities: capabilitiesToTransfer,
                connectedTo: targetSessionId,
                connectionTime: Date.now()
              };
              await this.sessionManager.updateSession(sessionId, updatedClaudeSession);
              console.log(`[MCP] Updated MCP session ${sessionId} with capabilities:`, capabilitiesToTransfer);
            } else {
              // Create MCP session if it doesn't exist
              const newClaudeSession = {
                mcpSessionId: sessionId,
                capabilities: capabilitiesToTransfer,
                connectedTo: targetSessionId,
                connectionTime: Date.now(),
                createdAt: Date.now(),
                lastAccessedAt: Date.now(),
                expiresAt: Date.now() + (24 * 60 * 60 * 1000),
                status: "connected",
                type: "claude-desktop-with-capabilities"
              };
              await this.sessionManager.createSession(sessionId, newClaudeSession);
              console.log(`[MCP] Created MCP session ${sessionId} with capabilities:`, capabilitiesToTransfer);
            }
          } catch (mcpError) {
            console.error(`[MCP] Failed to update MCP session with capabilities:`, mcpError);
          }
          
          // 3. ALSO store connection data with a special key for immediate lookup
          try {
            const connectionData = {
              claudeSessionId: sessionId,
              targetSessionId: targetSessionId,
              capabilities: capabilitiesToTransfer,
              connectionTime: Date.now(),
              expiresAt: Date.now() + (60 * 60 * 1000) // 1 hour
            };
            
            const connectionKey = `connection:${sessionId}`;
            await setSession(connectionKey.replace('session:', ''), connectionData);
            console.log(`[MCP] Stored connection data for immediate lookup: ${connectionKey}`);
          } catch (connectionError) {
            console.error(`[MCP] Failed to store connection data:`, connectionError);
          }
          console.log(`[MCP] Successfully created unified session entry for Claude ${sessionId} with capabilities:`, claudeUnifiedSession.capabilities);
          
          // CRITICAL: Add delay and retry verification to ensure KV store consistency
          let verification = null;
          let retryCount = 0;
          const maxRetries = 3;
          
          while (!verification && retryCount < maxRetries) {
            if (retryCount > 0) {
              console.log(`[MCP] Verification retry ${retryCount}/${maxRetries} for session ${sessionId}`);
              await new Promise(resolve => setTimeout(resolve, 100 * retryCount)); // Progressive delay
            }
            
            verification = await getUnifiedSession(sessionId);
            if (verification && verification.capabilities) {
              console.log(`[MCP] ✅ Capability transfer verified for Claude session ${sessionId}:`, verification.capabilities);
              break;
            }
            
            retryCount++;
          }
          
          if (!verification || !verification.capabilities) {
            console.error(`[MCP] ❌ CRITICAL: Capability transfer verification failed after ${maxRetries} retries - session ${sessionId} not found or no capabilities`);
            // Force a direct storage attempt as fallback
            try {
              await setSession(sessionId, claudeUnifiedSession);
              console.log(`[MCP] Forced secondary storage attempt for session ${sessionId}`);
            } catch (fallbackError) {
              console.error(`[MCP] Fallback storage also failed:`, fallbackError);
            }
          }
          
        } catch (error) {
          console.error(`[MCP] CRITICAL: Failed to transfer capabilities:`, error);
          // This is critical for tool availability, so we should still try to continue
          // but log it as a critical error
        }
        
        // CAPABILITY TRANSFER: Inherit target session's capabilities
        try {
          const { setSession } = require("./kv-utils.js");
          const targetUnifiedSession = await getUnifiedSession(targetSessionId);
          
          let capabilitiesToTransfer = ["CODAP"]; // Default to CODAP-only for legacy sessions
          
          if (targetUnifiedSession && targetUnifiedSession.capabilities && Array.isArray(targetUnifiedSession.capabilities)) {
            capabilitiesToTransfer = targetUnifiedSession.capabilities;
            console.log(`[MCP] Found target session capabilities:`, capabilitiesToTransfer);
          } else {
            console.log(`[MCP] Target session ${targetSessionId} has no explicit capabilities, defaulting to CODAP-only for legacy compatibility`);
            
            // For legacy sessions without explicit capabilities, create a unified session entry with CODAP-only
            try {
              const legacyUnifiedSession = {
                sessionId: targetSessionId,
                capabilities: capabilitiesToTransfer,
                type: "legacy-session-unified",
                createdAt: Date.now(),
                expiresAt: Date.now() + (24 * 60 * 60 * 1000), // 24 hours
                legacyUpgrade: true
              };
              await setSession(targetSessionId, legacyUnifiedSession);
              console.log(`[MCP] Created unified session entry for legacy session ${targetSessionId} with CODAP-only capabilities`);
            } catch (error) {
              console.log(`[MCP] Failed to create unified session for legacy session ${targetSessionId}:`, error.message);
            }
          }
          
          console.log(`[MCP] Transferring capabilities from ${targetSessionId} to Claude session ${sessionId}:`, capabilitiesToTransfer);
          
          // Create unified session entry for Claude with inherited capabilities
          const claudeUnifiedSession = {
            sessionId: sessionId,
            capabilities: capabilitiesToTransfer,
            connectedTo: targetSessionId,
            connectionTime: Date.now(),
            expiresAt: Date.now() + (24 * 60 * 60 * 1000), // 24 hours
            createdAt: Date.now(),
            type: "claude-desktop-unified"
          };
          
          await setSession(sessionId, claudeUnifiedSession);
          console.log(`[MCP] Successfully created unified session entry for Claude ${sessionId} with capabilities:`, claudeUnifiedSession.capabilities);
          
        } catch (error) {
          console.error(`[MCP] CRITICAL: Failed to transfer capabilities:`, error);
          // This is critical for tool availability, so we should still try to continue
          // but log it as a critical error
        }
        
        // EARLY CLAUDE CONNECTION DETECTION: Send SSE notification
        try {
          // Queue a special "claude-connected" event for the browser worker
          const { queueToolRequest } = require("./kv-utils.js");
          const claudeConnectedNotification = {
            sessionCode: targetSession.legacyCode,
            tool: "__claude_connected__", // Special internal event
            arguments: {
              claudeSessionId: sessionId,
              codapSessionId: targetSessionId,
              pairingSessionId,
              timestamp: new Date().toISOString()
            },
            requestId: `claude_connected_${Date.now()}`,
            timestamp: Date.now(),
            mcpSessionId: sessionId,
            isNotification: true // Mark as notification, not tool request
          };
          
          await queueToolRequest(claudeConnectedNotification);
          console.log(`[MCP] Queued claude-connected notification for session ${targetSession.legacyCode}`);
        } catch (error) {
          console.error(`[MCP] Failed to queue claude-connected notification:`, error);
          // Don't fail the connection if notification fails
        }
      }
      
      // CRITICAL FIX: Get the actual capabilities that are now available
      // First, get the target session's capabilities to determine what should be transferred
      let targetCapabilities = ["CODAP"]; // Default
      let transferSuccess = false;
      
      try {
        const targetUnifiedSession = await getUnifiedSession(targetSessionId);
        if (targetUnifiedSession && Array.isArray(targetUnifiedSession.capabilities)) {
          targetCapabilities = targetUnifiedSession.capabilities;
          console.log(`[MCP] Target session ${targetSessionId} has capabilities:`, targetCapabilities);
        } else {
          console.log(`[MCP] Target session ${targetSessionId} has no capabilities, defaulting to CODAP`);
        }
      } catch (error) {
        console.log(`[MCP] Could not get target session capabilities:`, error.message);
      }
      
      // Verify the capability transfer worked
      let availableCapabilities = targetCapabilities; // Use target capabilities as the source of truth
      try {
        const claudeUnifiedSession = await getUnifiedSession(sessionId);
        if (claudeUnifiedSession && Array.isArray(claudeUnifiedSession.capabilities)) {
          availableCapabilities = claudeUnifiedSession.capabilities;
          transferSuccess = true;
          console.log(`[MCP] Claude session ${sessionId} successfully inherited capabilities:`, availableCapabilities);
        } else {
          console.log(`[MCP] Claude session ${sessionId} capability transfer failed, using target capabilities directly`);
          // Force the transfer by creating the unified session entry
          const { setSession } = require("./kv-utils.js");
          const claudeUnifiedSession = {
            sessionId: sessionId,
            capabilities: targetCapabilities,
            connectedTo: targetSessionId,
            connectionTime: Date.now(),
            expiresAt: Date.now() + (24 * 60 * 60 * 1000), // 24 hours
            createdAt: Date.now(),
            type: "claude-desktop-unified"
          };
          await setSession(sessionId, claudeUnifiedSession);
          availableCapabilities = targetCapabilities;
          transferSuccess = true;
          console.log(`[MCP] Forced capability transfer for Claude session ${sessionId}:`, availableCapabilities);
        }
      } catch (error) {
        console.log(`[MCP] Error verifying capability transfer:`, error.message);
        availableCapabilities = targetCapabilities; // Fall back to target capabilities
      }
      
      // Get the actual tools that will be available
      let getToolsByCapabilities;
      try {
        const toolRegistry = require("./tool-registry.js");
        getToolsByCapabilities = toolRegistry.getToolsByCapabilities;
      } catch (error) {
        console.error("[MCP] Failed to import tool registry:", error);
        getToolsByCapabilities = null;
      }
      
      let availableTools = [];
      if (getToolsByCapabilities) {
        availableTools = getToolsByCapabilities(availableCapabilities);
      } else {
        availableTools = CODAP_TOOLS; // Fallback to CODAP only
      }
      
      const codapTools = availableTools.filter(t => !t.name.startsWith('sage_'));
      const sageTools = availableTools.filter(t => t.name.startsWith('sage_'));
      
      // Generate capability-specific response with EXACT tool counts and names
      const hasCodeap = availableCapabilities.includes("CODAP");
      const hasSageModeler = availableCapabilities.includes("SAGEMODELER");
      
      let capabilityText = "";
      if (hasCodeap && hasSageModeler) {
        capabilityText = `\n\n🎯 **This is a CODAP- and SageModeler-equipped session**\n\n`;
        capabilityText += `⚠️ **IMPORTANT**: Only tools marked **[CODAP]** or **[SAGEMODELER]** are valid for use during this session. Use of any non-valid tools will return errors and waste time.\n\n`;
        capabilityText += `**Valid Tools for This Session** (${availableTools.length + 1} total):\n\n`;
        capabilityText += `**[CODAP] Tools** (${codapTools.length} tools):\n`;
        capabilityText += codapTools.map(t => `• ${t.name}`).join('\n') + '\n\n';
        capabilityText += `**[SAGEMODELER] Tools** (${sageTools.length} tools):\n`;
        capabilityText += sageTools.map(t => `• ${t.name}`).join('\n') + '\n\n';
        capabilityText += `**[CONNECTION] Tool** (1 tool):\n• connect_to_session`;
      } else if (hasCodeap) {
<<<<<<< HEAD
        capabilityText = `\n\n🎯 **This is a CODAP-only session**\n\n`;
=======
        capabilityText = `\n\n🎯 **This is a CODAP-equipped only session**\n\n`;
>>>>>>> 4482b291
        capabilityText += `⚠️ **IMPORTANT**: Only tools marked **[CODAP]** are valid for use during this session. Use of any non-valid tools will return errors and waste time.\n\n`;
        capabilityText += `**Valid Tools for This Session** (${availableTools.length + 1} total):\n\n`;
        capabilityText += `**[CODAP] Tools** (${codapTools.length} tools):\n`;
        capabilityText += codapTools.map(t => `• ${t.name}`).join('\n') + '\n\n';
        capabilityText += `**[CONNECTION] Tool** (1 tool):\n• connect_to_session`;
      } else if (hasSageModeler) {
<<<<<<< HEAD
        capabilityText = `\n\n🎯 **This is a SageModeler-only session**\n\n`;
=======
        capabilityText = `\n\n🎯 **This is a SageModeler-equipped only session**\n\n`;
>>>>>>> 4482b291
        capabilityText += `⚠️ **IMPORTANT**: Only tools marked **[SAGEMODELER]** are valid for use during this session. Use of any non-valid tools will return errors and waste time.\n\n`;
        capabilityText += `**Valid Tools for This Session** (${availableTools.length + 1} total):\n\n`;
        capabilityText += `**[SAGEMODELER] Tools** (${sageTools.length} tools):\n`;
        capabilityText += sageTools.map(t => `• ${t.name}`).join('\n') + '\n\n';
        capabilityText += `**[CONNECTION] Tool** (1 tool):\n• connect_to_session`;
      }
      
      return {
        jsonrpc: "2.0",
        result: {
          content: [{
            type: "text",
            text: `✅ **Connected successfully to CODAP session '${targetSessionId}'!**\n\n**Session Details:**\n- Session ID: ${targetSessionId}\n- Legacy Code: ${targetSession.legacyCode}\n- Status: ${targetSession.status}\n- Created: ${new Date(targetSession.createdAt).toLocaleString()}${capabilityText}\n\n💡 **Session Active**: Your tool list has been updated to match this session's capabilities. Only the tools listed above are available for use in this session.`
          }]
        },
        id
      };
    } catch (error) {
      return {
        jsonrpc: "2.0",
        result: {
          content: [{
            type: "text",
            text: `Connection failed: ${error.message}`
          }]
        },
        id
      };
    }
  }

  /**
   * Generate contextual instructions based on session capabilities
   */
  async generateContextualInstructions(sessionId) {
    let capabilities = ["CODAP"]; // Default
    let environmentStatus = "CODAP workspace connection required";
    
    if (sessionId) {
      const session = await getUnifiedSession(sessionId);
      if (session && Array.isArray(session.capabilities) && session.capabilities.length > 0) {
        capabilities = session.capabilities;
        environmentStatus = `Connected with ${capabilities.join(' + ')} capabilities`;
      }
    }
    
    const hasCodeap = capabilities.includes("CODAP");
    const hasSageModeler = capabilities.includes("SAGEMODELER");
    
    let instructions = "🔧 **CODAP MCP Server Ready**\n\n";
    
    // Environment status
    instructions += `**Environment Status**: ${environmentStatus}\n\n`;
    
    // Available tool categories
    instructions += "**Available Tool Categories**:\n";
    if (hasCodeap) {
      instructions += "✅ **CODAP Tools** (34 tools) - Data analysis, visualization, workspace management\n";
    }
    if (hasSageModeler) {
      instructions += "✅ **SageModeler Tools** (25 tools) - Systems modeling, node/link management, simulation\n";
    }
    instructions += "✅ **Connection Tools** (1 tool) - Session management\n\n";
    
    // Usage guidelines
    instructions += "**🎯 Tool Usage Guidelines**:\n";
    if (hasCodeap && hasSageModeler) {
      instructions += "• Use **CODAP tools** (createDataContext, createGraph, etc.) for data analysis tasks\n";
      instructions += "• Use **SageModeler tools** (sage_create_node, sage_run_experiment, etc.) for systems modeling\n";
      instructions += "• Check tool descriptions for specific environment requirements\n";
      instructions += "• Both environments are available in this session\n\n";
    } else if (hasCodeap) {
      instructions += "• Use **CODAP tools** for data analysis and visualization\n";
      instructions += "• SageModeler tools are not available in this session\n";
      instructions += "• Connect to a dual-capability session for SageModeler access\n\n";
    } else {
      instructions += "• Use 'connect_to_session' to establish workspace connection\n";
      instructions += "• Available tools depend on the target session's capabilities\n\n";
    }
    
    // Connection guidance
    if (!sessionId || sessionId.startsWith("claude-desktop-")) {
      instructions += "**🔗 Connection Options**:\n";
      instructions += "• Current session has default capabilities\n";
      instructions += "• Use 'connect_to_session' with a CODAP session ID for workspace-specific tools\n";
      instructions += "• Session capabilities will determine available tool sets\n";
    }
    
    return instructions;
  }



  /**
   * Get CODAP tools list
   */
  getCODAPTools() {
    return CODAP_TOOLS;
  }

  /**
   * Generate contextual instructions based on session capabilities
   */
  async generateContextualInstructions(sessionId) {
    let capabilities = ["CODAP"]; // Default
    let environmentStatus = "CODAP workspace connection required";
    
    if (sessionId) {
      const session = await getUnifiedSession(sessionId);
      if (session && Array.isArray(session.capabilities) && session.capabilities.length > 0) {
        capabilities = session.capabilities;
        environmentStatus = `Connected with ${capabilities.join(' + ')} capabilities`;
      }
    }
    
    const hasCodeap = capabilities.includes("CODAP");
    const hasSageModeler = capabilities.includes("SAGEMODELER");
    
    let instructions = "🔧 **CODAP MCP Server Ready**\n\n";
    
    // Environment status
    instructions += `**Environment Status**: ${environmentStatus}\n\n`;
    
    // Available tool categories
    instructions += "**Available Tool Categories**:\n";
    if (hasCodeap) {
      instructions += "✅ **CODAP Tools** (34 tools) - Data analysis, visualization, workspace management\n";
    }
    if (hasSageModeler) {
      instructions += "✅ **SageModeler Tools** (25 tools) - Systems modeling, node/link management, simulation\n";
    }
    instructions += "✅ **Connection Tools** (1 tool) - Session management\n\n";
    
    // Usage guidelines
    instructions += "**🎯 Tool Usage Guidelines**:\n";
    if (hasCodeap && hasSageModeler) {
      instructions += "• Use **CODAP tools** (createDataContext, createGraph, etc.) for data analysis tasks\n";
      instructions += "• Use **SageModeler tools** (sage_create_node, sage_run_experiment, etc.) for systems modeling\n";
      instructions += "• Check tool descriptions for specific environment requirements\n";
      instructions += "• Both environments are available in this session\n\n";
    } else if (hasCodeap) {
      instructions += "• Use **CODAP tools** for data analysis and visualization\n";
      instructions += "• SageModeler tools are not available in this session\n";
      instructions += "• Connect to a dual-capability session for SageModeler access\n\n";
    } else {
      instructions += "• Use 'connect_to_session' to establish workspace connection\n";
      instructions += "• Available tools depend on the target session's capabilities\n\n";
    }
    
    // Connection guidance
    if (!sessionId || sessionId.startsWith("claude-desktop-")) {
      instructions += "**🔗 Connection Options**:\n";
      instructions += "• Current session has default capabilities\n";
      instructions += "• Use 'connect_to_session' with a CODAP session ID for workspace-specific tools\n";
      instructions += "• Session capabilities will determine available tool sets\n";
    }
    
    return instructions;
  }

  /**
   * Check if session has an active browser worker connection
   * Simplified version to avoid timeouts - assume no browser worker for now
   */
  async checkBrowserWorkerConnection(sessionId, legacyCode) {
    try {
      console.log(`[MCP] Checking browser worker connection for session ${legacyCode}`);
      
      // TEMPORARY: Force browser-worker mode for all sessions to test the SSE pipeline
      // This will help us determine if the issue is in detection or in the SSE workflow
      console.log(`[MCP] FORCING browser-worker mode for testing - session ${legacyCode}`);
      return true;
      
    } catch (error) {
      console.error(`[MCP] Error checking browser worker connection: ${error.message}`);
      return false;
    }
  }

  /**
   * Execute tool via browser worker (existing method)
   */
  async executeBrowserWorkerTool(params, id, sessionId, session) {
    const { name: toolName, arguments: toolArgs } = params;
    
    // Generate request ID for tracking
    const requestId = `req_${Date.now()}_${Math.random().toString(36).substr(2, 9)}`;
    
    // Transform MCP request to internal format
    // Use the main session ID (not legacy code) to match browser worker SSE connection
    // The browser worker connects using session.id, so we need to queue using the same
    const sessionCode = sessionId.split("-").pop(); // Extract CODAP session ID from MCP session ID
    const internalRequest = {
      sessionCode, // Use the session code that browser worker listens to
      tool: toolName,
      arguments: toolArgs,
      requestId,
      timestamp: Date.now(),
      mcpSessionId: sessionId
    };
    
    try {
      // Queue request using existing system
      console.log(`[MCP] DEBUG: sessionId=${sessionId}, session.legacyCode=${session.legacyCode}, sessionCode=${sessionCode}`);
      console.log(`[MCP] Queueing tool execution: ${toolName} for session ${session.legacyCode} (queue: queue:${sessionCode})`);
      await queueToolRequest(internalRequest);
      
      // Wait for browser worker response
      const startTime = Date.now();
      const result = await this.waitForResponse(requestId, internalRequest);
      const executionTime = Date.now() - startTime;
      
      // Return MCP-compliant response with proper content format
      return {
        jsonrpc: "2.0",
        result: {
          content: [
            {
              type: "text",
              text: `Tool execution completed successfully.\n\nTool: ${toolName}\nExecution Time: ${executionTime}ms\nMode: browser-worker\nSession: ${session.legacyCode}\n\nResult:\n${JSON.stringify(result, null, 2)}`
            }
          ]
        },
        id
      };
      
    } catch (error) {
      console.error(`[MCP] Browser worker tool execution failed: ${toolName} - ${error.message}`);
      throw error;
    }
  }

  /**
   * Execute tool directly (server-side)
   */
  async executeDirectTool(params, id, sessionId, session) {
    const { name: toolName, arguments: toolArgs } = params;
    
    try {
      const startTime = Date.now();
      const executor = new DirectToolExecutor(sessionId);
      const result = await executor.executeTool(toolName, toolArgs);
      const executionTime = Date.now() - startTime;
      
      console.log(`[MCP] Direct tool execution completed: ${toolName} in ${executionTime}ms`);
      
      // Return MCP-compliant response with proper content format
      return {
        jsonrpc: "2.0",
        result: {
          content: [
            {
              type: "text",
              text: `Tool execution completed successfully.\n\nTool: ${toolName}\nExecution Time: ${executionTime}ms\nMode: direct-server\nSession: ${sessionId}\n\nResult:\n${JSON.stringify(result, null, 2)}`
            }
          ]
        },
        id
      };
      
    } catch (error) {
      console.error(`[MCP] Direct tool execution failed: ${toolName} - ${error.message}`);
      throw error;
    }
  }

  async waitForResponse(requestId, internalRequest, timeout = 8000) {
    const startTime = Date.now();
    const pollInterval = 200; // Poll every 200ms for faster response
<<<<<<< HEAD
=======
    
    console.log(`[MCP] Waiting for response ${requestId} with ${timeout}ms timeout`);
>>>>>>> 4482b291
    
    while (Date.now() - startTime < timeout) {
      try {
        const response = await getToolResponse(requestId);
        if (response) {
          console.log(`[MCP] Response received for ${requestId} after ${Date.now() - startTime}ms`);
          return response;
        }
      } catch (error) {
        console.error(`[MCP] Error checking response for ${requestId}:`, error);
      }
      
      // Wait before next poll
      await new Promise(resolve => setTimeout(resolve, pollInterval));
    }
    
<<<<<<< HEAD
    throw new Error(`MCP error -32099: Relay error: Request timed out after ${timeout}ms. This may indicate browser worker connection issues or slow CODAP operations. Try refreshing the CODAP plugin or reconnecting.`);
=======
    const elapsed = Date.now() - startTime;
    console.error(`[MCP] Tool execution timeout after ${elapsed}ms (limit: ${timeout}ms)`);
    throw new Error(`Tool execution timeout after ${elapsed}ms. The browser worker may not be connected or the request may be queued. Please ensure the CODAP plugin is open and connected.`);
>>>>>>> 4482b291
  }
  
  createErrorResponse(id, code, message, data = null) {
    const response = {
      jsonrpc: "2.0",
      error: {
        code,
        message
      },
      id
    };
    
    if (data) {
      response.error.data = data;
    }
    
    return response;
  }
}

/**
 * Enhanced MCP header parser
 */
function parseHeaders(req) {
  const headers = {};
  
  // Standard MCP headers
  headers.sessionId = req.headers.get("mcp-session-id") || req.headers.get("x-mcp-session-id");
  
  // UNIFIED SESSION FIX: Also check URL query parameters for sessionId
  if (!headers.sessionId) {
    const url = new URL(req.url);
    headers.sessionId = url.searchParams.get("sessionId");
  }
  
  headers.clientInfo = req.headers.get("mcp-client-info") || req.headers.get("x-mcp-client-info");
  headers.protocolVersion = req.headers.get("mcp-protocol-version") || req.headers.get("x-mcp-protocol-version");
  
  // Legacy CODAP headers for backward compatibility
  headers.legacySessionCode = req.headers.get("x-session-code") || req.headers.get("session-code");
  
  // Security headers
  headers.userAgent = req.headers.get("user-agent");
  headers.origin = req.headers.get("origin");
  headers.referer = req.headers.get("referer");
  
  // For session-agnostic approach: allow null session ID
  // Session ID will only be set when explicitly provided via headers or URL
  headers.isDynamicSession = !headers.sessionId;
  
  return headers;
}

/**
 * Validate request headers
 */
function validateHeaders(headers) {
  const errors = [];
  
  // Validate session ID format
  if (headers.sessionId && !/^[a-zA-Z0-9_-]+$/.test(headers.sessionId)) {
    errors.push("Invalid session ID format");
  }
  
  // Validate client info if provided
  if (headers.clientInfo) {
    try {
      JSON.parse(headers.clientInfo);
    } catch (e) {
      errors.push("Invalid client info JSON format");
    }
  }
  
  return errors;
}

/**
 * Handle batch requests according to JSON-RPC 2.0 specification
 */
async function handleBatchRequest(requests, sessionId, headers, startTime) {
  // Validate batch request
  if (requests.length === 0) {
    return new Response(JSON.stringify({
      jsonrpc: "2.0",
      error: {
        code: -32600,
        message: "Invalid Request"
      },
      id: null
    }), {
      status: 400,
      headers: { "Content-Type": "application/json" }
    });
  }
  
  const handler = new MCPProtocolHandler();
  const responses = [];
  
  // Process each request in the batch
  for (const request of requests) {
    try {
      // Check rate limiting for each request
      const rateLimitOk = await handler.sessionManager.checkRateLimit(sessionId);
      if (!rateLimitOk) {
        responses.push({
          jsonrpc: "2.0",
          error: {
            code: -32429,
            message: "Rate limit exceeded"
          },
          id: request.id || null
        });
        continue;
      }
      
      const response = await handler.handleRequest(request, sessionId, headers);
      if (response !== null) { // Don't include responses for notifications
        responses.push(response);
      }
    } catch (error) {
      console.error(`[MCP] Batch request error:`, error);
      responses.push({
        jsonrpc: "2.0",
        error: {
          code: -32603,
          message: "Internal error",
          data: { error: error.message }
        },
        id: request.id || null
      });
    }
  }
  
  const processingTime = Date.now() - startTime;
  
  // Return empty response if no responses (all notifications)
  if (responses.length === 0) {
    return new Response(null, {
      status: 204,
      headers: {
        "Access-Control-Allow-Origin": "*",
        "x-processing-time-ms": processingTime.toString()
      }
    });
  }
  
  // Return batch response
  return new Response(JSON.stringify(responses), {
    status: 200,
    headers: {
      "Content-Type": "application/json",
      "Access-Control-Allow-Origin": "*",
      "mcp-session-id": sessionId,
      "x-processing-time-ms": processingTime.toString(),
      "x-batch-size": requests.length.toString()
    }
  });
}

/**
 * Handle POST requests - Enhanced MCP JSON-RPC messages with comprehensive header support
 */
async function POST(req) {
  const startTime = Date.now();
  let sessionId = null;
  
  try {
    // Parse and validate headers
    const headers = parseHeaders(req);
    sessionId = headers.sessionId;
    
    // CRITICAL FIX: Generate unique session for Claude Desktop when no session ID provided
    if (!sessionId) {
      // Create a unique Claude Desktop session identifier
      sessionId = generateClaudeDesktopSessionId(req, headers);
      console.log(`[MCP] Generated Claude Desktop session ID: ${sessionId}`);
      
      // CAPABILITY FIX: Pre-populate Claude sessions with dual capabilities
      try {
        const { setSession } = require("./kv-utils.js");
        const claudeSessionData = {
          sessionId: sessionId,
          capabilities: ["CODAP"], // Start with CODAP-only by default
          type: "claude-desktop-auto",
          createdAt: Date.now(),
          expiresAt: Date.now() + (24 * 60 * 60 * 1000), // 24 hours
          autoCreated: true
        };
        
        await setSession(sessionId, claudeSessionData);
        console.log(`[MCP] Pre-populated Claude session ${sessionId} with dual capabilities`);
      } catch (error) {
        console.error(`[MCP] Failed to pre-populate Claude session:`, error);
        // Continue anyway with default behavior
      }
    }
    
    const headerErrors = validateHeaders(headers);
    if (headerErrors.length > 0) {
      return new Response(JSON.stringify({
        jsonrpc: "2.0",
        error: {
          code: -32600,
          message: "Invalid headers",
          data: { errors: headerErrors }
        },
        id: null
      }), {
        status: 400,
        headers: { "Content-Type": "application/json" }
      });
    }
    
    // Parse request body
    const body = await req.json();
    
    // Check if this is a batch request
    if (Array.isArray(body)) {
      return await handleBatchRequest(body, sessionId, headers, startTime);
    }
    
    // Create handler with enhanced session manager
    const handler = new MCPProtocolHandler();
    
    // Check rate limiting before processing (skip if no session ID)
    if (sessionId && !headers.isDynamicSession) {
      const rateLimitOk = await handler.sessionManager.checkRateLimit(sessionId);
      if (!rateLimitOk) {
        return new Response(JSON.stringify({
          jsonrpc: "2.0",
          error: {
            code: -32429,
            message: "Rate limit exceeded",
            data: { sessionId }
          },
          id: body.id || null
        }), {
          status: 429,
          headers: { 
            "Content-Type": "application/json",
            "Retry-After": "60"
          }
        });
      }
    }
    
    // Process the request
    const response = await handler.handleRequest(body, sessionId, headers);
    const processingTime = Date.now() - startTime;
    
    // Handle null response (notifications)
    if (response === null) {
      const notificationHeaders = {
        "Access-Control-Allow-Origin": "*",
        "x-processing-time-ms": processingTime.toString()
      };
      
      if (sessionId) {
        notificationHeaders["mcp-session-id"] = sessionId;
      }
      
      return new Response(null, {
        status: 204,
        headers: notificationHeaders
      });
    }
    
    // Check if this is a JSON-RPC format error that should return 400
    if (response.error && response.error.code === -32600) {
      const errorHeaders = {
        "Content-Type": "application/json",
        "Access-Control-Allow-Origin": "*",
        "x-processing-time-ms": processingTime.toString()
      };
      
      if (sessionId) {
        errorHeaders["mcp-session-id"] = sessionId;
      }
      
      return new Response(JSON.stringify(response), {
        status: 400,
        headers: errorHeaders
      });
    }
    
    // Enhanced response headers
    const responseHeaders = {
      "Content-Type": "application/json",
      "Access-Control-Allow-Origin": "*",
      "Access-Control-Allow-Headers": "Content-Type, mcp-session-id, mcp-client-info, x-mcp-session-id, x-mcp-client-info",
      "x-processing-time-ms": processingTime.toString(),
      "x-server-version": "1.0.0"
    };
    
    // Only include session ID header if we have one
    if (sessionId) {
      responseHeaders["mcp-session-id"] = sessionId;
    }
    
    // Include client info in response if provided
    if (headers.clientInfo) {
      responseHeaders["mcp-client-info"] = headers.clientInfo;
    }
    
    console.log(`[MCP] Request processed in ${processingTime}ms for session ${sessionId}`);
    
    return new Response(JSON.stringify(response), {
      status: 200,
      headers: responseHeaders
    });
    
  } catch (error) {
    const processingTime = Date.now() - startTime;
    console.error(`[MCP] Server Error (${processingTime}ms):`, error);
    
    // Enhanced error response
    const errorResponse = {
      jsonrpc: "2.0",
      error: {
        code: -32603,
        message: "Internal server error",
        data: { 
          error: error.message,
          sessionId,
          processingTimeMs: processingTime
        }
      },
      id: null
    };
    
    return new Response(JSON.stringify(errorResponse), {
      status: 500,
      headers: { 
        "Content-Type": "application/json",
        "Access-Control-Allow-Origin": "*",
        "x-processing-time-ms": processingTime.toString()
      }
    });
  }
}

/**
 * Handle GET requests - Health check and session management endpoints
 */
async function GET(req) {
  const url = new URL(req.url);
  const pathname = url.pathname;
  
  // Session metrics endpoint
  if (pathname.includes("/metrics")) {
    const sessionId = url.searchParams.get("session") || req.headers.get("mcp-session-id");
    
    if (sessionId) {
      try {
        const handler = new MCPProtocolHandler();
        const session = await handler.sessionManager.getSessionByMCP(sessionId);
        const metrics = handler.sessionManager.getMetrics();
        
        return new Response(JSON.stringify({
          sessionId,
          session: session ? {
            status: session.status,
            createdAt: session.createdAt,
            lastAccessedAt: session.lastAccessedAt,
            requestCount: session.requestCount,
            toolCallCount: session.toolCallCount,
            errorCount: session.errorCount || 0
          } : null,
          globalMetrics: metrics,
          timestamp: new Date().toISOString()
        }), {
          status: 200,
          headers: { "Content-Type": "application/json" }
        });
      } catch (error) {
        return new Response(JSON.stringify({
          error: "Failed to retrieve metrics",
          message: error.message
        }), {
          status: 500,
          headers: { "Content-Type": "application/json" }
        });
      }
    }
    
    // Global metrics only
    try {
      const handler = new MCPProtocolHandler();
      const metrics = handler.sessionManager.getMetrics();
      
      return new Response(JSON.stringify({
        globalMetrics: metrics,
        timestamp: new Date().toISOString()
      }), {
        status: 200,
        headers: { "Content-Type": "application/json" }
      });
    } catch (error) {
      return new Response(JSON.stringify({
        error: "Failed to retrieve global metrics",
        message: error.message
      }), {
        status: 500,
        headers: { "Content-Type": "application/json" }
      });
    }
  }
  
  // Health check endpoint (default)
  return new Response(JSON.stringify({
    service: "CODAP MCP Server",
    status: "operational",
    version: "1.0.0",
    protocol: "JSON-RPC 2.0",
    features: {
      sessionManagement: true,
      headerValidation: true,
      rateLimiting: true,
      metrics: true
    },
    endpoints: {
      mcp: "/api/mcp",
      metrics: "/api/mcp/metrics",
      health: "/api/mcp"
    },
    timestamp: new Date().toISOString()
  }), {
    status: 200,
    headers: { "Content-Type": "application/json" }
  });
}

/**
 * Handle OPTIONS requests - Enhanced CORS with comprehensive header support
 */
async function OPTIONS(req) {
  return new Response("", {
    status: 200,
    headers: {
      "Access-Control-Allow-Origin": "*",
      "Access-Control-Allow-Methods": "GET, POST, OPTIONS",
      "Access-Control-Allow-Headers": "Content-Type, mcp-session-id, mcp-client-info, mcp-protocol-version, x-mcp-session-id, x-mcp-client-info, x-session-code, session-code",
      "Access-Control-Expose-Headers": "mcp-session-id, x-processing-time-ms, x-server-version",
      "Access-Control-Max-Age": "86400"
    }
  });
}

/**
 * Extract session ID from natural language command or tool arguments
 */
function extractSessionIdFromCommand(toolName, arguments_obj) {
  // Check if this is a connection establishment command
  if (arguments_obj && typeof arguments_obj === "object") {
    // Direct session ID in arguments
    if (arguments_obj.sessionId) {
      return arguments_obj.sessionId;
    }
    
    // Check for natural language patterns in various argument fields
    const textFields = ["instruction", "command", "message", "text", "description"];
    for (const field of textFields) {
      if (arguments_obj[field] && typeof arguments_obj[field] === "string") {
        const sessionMatch = arguments_obj[field].match(/(?:connect to|session)\s+(?:codap\s+)?session\s+([A-Z0-9]{8})/i);
        if (sessionMatch) {
          return sessionMatch[1].toUpperCase();
        }
      }
    }
    
    // Check all string values for session patterns
    for (const [key, value] of Object.entries(arguments_obj)) {
      if (typeof value === "string") {
        const sessionMatch = value.match(/(?:connect to|session)\s+(?:codap\s+)?session\s+([A-Z0-9]{8})/i);
        if (sessionMatch) {
          return sessionMatch[1].toUpperCase();
        }
      }
    }
  }
  
  return null;
}

/**
 * Generate a unique session ID for Claude Desktop instances
 * This creates a stable identifier for each Claude Desktop instance that connects
 */
function generateClaudeDesktopSessionId(req, headers) {
  // Collect identifying characteristics
  const factors = [
    headers.userAgent || "unknown-agent",
    headers.origin || "unknown-origin",
    req.headers.get("x-forwarded-for") || req.headers.get("cf-connecting-ip") || "unknown-ip",
    headers.clientInfo || "unknown-client"
  ];
  
  // Create a hash of the factors for uniqueness
  const factorString = factors.join("|");
  let hash = 0;
  for (let i = 0; i < factorString.length; i++) {
    const char = factorString.charCodeAt(i);
    hash = ((hash << 5) - hash) + char;
    hash = hash & hash; // Convert to 32-bit integer
  }
  
  // Use only the hash for stable session IDs across tool calls
  const hashStr = Math.abs(hash).toString(36);
  
  return `claude-${hashStr}`;
}

/**
 * Create a pairing session between Claude Desktop and CODAP
 */
function generatePairingSessionId(claudeSessionId, codapSessionId) {
  // Remove timestamp to ensure stable pairing session IDs
  return `pairing-${claudeSessionId}-${codapSessionId}`;
}

// Export functions for Vercel serverless
module.exports = {
  POST,
  GET,
  OPTIONS
};<|MERGE_RESOLUTION|>--- conflicted
+++ resolved
@@ -9,11 +9,7 @@
 const { kv } = require("@vercel/kv");
 
 // Import existing tool registry and utilities
-<<<<<<< HEAD
 const { CODAP_TOOLS, SAGEMODELER_TOOLS, getToolsByCapabilities } = require("./tool-registry.js");
-=======
-const { CODAP_TOOLS, SAGEMODELER_TOOLS } = require("./tool-registry.js");
->>>>>>> 4482b291
 const { queueToolRequest, getToolResponse, setToolResponse, getSession } = require("./kv-utils.js");
 const { DirectToolExecutor } = require("./mcp-tool-executor.js");
 
@@ -1014,139 +1010,7 @@
         
         console.log(`[MCP] Successfully created and verified pairing session ${pairingSessionId} between Claude ${sessionId} and CODAP ${targetSessionId}`);
         
-        // CAPABILITY TRANSFER: Create unified session entry for Claude with target session capabilities
-        try {
-          const { setSession } = require("./kv-utils.js");
-          const targetUnifiedSession = await getUnifiedSession(targetSessionId);
-          
-          let capabilitiesToTransfer = ["CODAP", "SAGEMODELER"]; // Default to dual capabilities for legacy sessions
-          
-          if (targetUnifiedSession && targetUnifiedSession.capabilities && Array.isArray(targetUnifiedSession.capabilities)) {
-            capabilitiesToTransfer = targetUnifiedSession.capabilities;
-            console.log(`[MCP] Found target session capabilities:`, capabilitiesToTransfer);
-          } else {
-            console.log(`[MCP] Target session ${targetSessionId} has no explicit capabilities, defaulting to dual capabilities (CODAP + SAGEMODELER) for legacy compatibility`);
-            
-            // For legacy sessions without explicit capabilities, create a unified session entry with dual capabilities
-            try {
-              const legacyUnifiedSession = {
-                sessionId: targetSessionId,
-                capabilities: capabilitiesToTransfer,
-                type: "legacy-session-unified",
-                createdAt: Date.now(),
-                expiresAt: Date.now() + (24 * 60 * 60 * 1000), // 24 hours
-                legacyUpgrade: true
-              };
-              await setSession(targetSessionId, legacyUnifiedSession);
-              console.log(`[MCP] Created unified session entry for legacy session ${targetSessionId} with dual capabilities`);
-            } catch (error) {
-              console.log(`[MCP] Failed to create unified session for legacy session ${targetSessionId}:`, error.message);
-            }
-          }
-          
-          console.log(`[MCP] Transferring capabilities from ${targetSessionId} to Claude session ${sessionId}:`, capabilitiesToTransfer);
-          
-          // DUAL APPROACH: Store capabilities in both unified session AND MCP session
-          
-          // 1. Create unified session entry (existing approach)
-          const claudeUnifiedSession = {
-            sessionId: sessionId,
-            capabilities: capabilitiesToTransfer, // Inherit capabilities (or default)
-            connectedTo: targetSessionId,
-            connectionTime: Date.now(),
-            expiresAt: Date.now() + (24 * 60 * 60 * 1000), // 24 hours
-            createdAt: Date.now(),
-            type: "claude-desktop-unified"
-          };
-          
-          await setSession(sessionId, claudeUnifiedSession);
-          
-          // 2. ALSO update the MCP session with capabilities
-          try {
-            const claudeSession = await this.sessionManager.getSessionByMCP(sessionId);
-            if (claudeSession) {
-              const updatedClaudeSession = {
-                ...claudeSession,
-                capabilities: capabilitiesToTransfer,
-                connectedTo: targetSessionId,
-                connectionTime: Date.now()
-              };
-              await this.sessionManager.updateSession(sessionId, updatedClaudeSession);
-              console.log(`[MCP] Updated MCP session ${sessionId} with capabilities:`, capabilitiesToTransfer);
-            } else {
-              // Create MCP session if it doesn't exist
-              const newClaudeSession = {
-                mcpSessionId: sessionId,
-                capabilities: capabilitiesToTransfer,
-                connectedTo: targetSessionId,
-                connectionTime: Date.now(),
-                createdAt: Date.now(),
-                lastAccessedAt: Date.now(),
-                expiresAt: Date.now() + (24 * 60 * 60 * 1000),
-                status: "connected",
-                type: "claude-desktop-with-capabilities"
-              };
-              await this.sessionManager.createSession(sessionId, newClaudeSession);
-              console.log(`[MCP] Created MCP session ${sessionId} with capabilities:`, capabilitiesToTransfer);
-            }
-          } catch (mcpError) {
-            console.error(`[MCP] Failed to update MCP session with capabilities:`, mcpError);
-          }
-          
-          // 3. ALSO store connection data with a special key for immediate lookup
-          try {
-            const connectionData = {
-              claudeSessionId: sessionId,
-              targetSessionId: targetSessionId,
-              capabilities: capabilitiesToTransfer,
-              connectionTime: Date.now(),
-              expiresAt: Date.now() + (60 * 60 * 1000) // 1 hour
-            };
-            
-            const connectionKey = `connection:${sessionId}`;
-            await setSession(connectionKey.replace('session:', ''), connectionData);
-            console.log(`[MCP] Stored connection data for immediate lookup: ${connectionKey}`);
-          } catch (connectionError) {
-            console.error(`[MCP] Failed to store connection data:`, connectionError);
-          }
-          console.log(`[MCP] Successfully created unified session entry for Claude ${sessionId} with capabilities:`, claudeUnifiedSession.capabilities);
-          
-          // CRITICAL: Add delay and retry verification to ensure KV store consistency
-          let verification = null;
-          let retryCount = 0;
-          const maxRetries = 3;
-          
-          while (!verification && retryCount < maxRetries) {
-            if (retryCount > 0) {
-              console.log(`[MCP] Verification retry ${retryCount}/${maxRetries} for session ${sessionId}`);
-              await new Promise(resolve => setTimeout(resolve, 100 * retryCount)); // Progressive delay
-            }
-            
-            verification = await getUnifiedSession(sessionId);
-            if (verification && verification.capabilities) {
-              console.log(`[MCP] ✅ Capability transfer verified for Claude session ${sessionId}:`, verification.capabilities);
-              break;
-            }
-            
-            retryCount++;
-          }
-          
-          if (!verification || !verification.capabilities) {
-            console.error(`[MCP] ❌ CRITICAL: Capability transfer verification failed after ${maxRetries} retries - session ${sessionId} not found or no capabilities`);
-            // Force a direct storage attempt as fallback
-            try {
-              await setSession(sessionId, claudeUnifiedSession);
-              console.log(`[MCP] Forced secondary storage attempt for session ${sessionId}`);
-            } catch (fallbackError) {
-              console.error(`[MCP] Fallback storage also failed:`, fallbackError);
-            }
-          }
-          
-        } catch (error) {
-          console.error(`[MCP] CRITICAL: Failed to transfer capabilities:`, error);
-          // This is critical for tool availability, so we should still try to continue
-          // but log it as a critical error
-        }
+
         
         // CAPABILITY TRANSFER: Inherit target session's capabilities
         try {
@@ -1310,22 +1174,14 @@
         capabilityText += sageTools.map(t => `• ${t.name}`).join('\n') + '\n\n';
         capabilityText += `**[CONNECTION] Tool** (1 tool):\n• connect_to_session`;
       } else if (hasCodeap) {
-<<<<<<< HEAD
         capabilityText = `\n\n🎯 **This is a CODAP-only session**\n\n`;
-=======
-        capabilityText = `\n\n🎯 **This is a CODAP-equipped only session**\n\n`;
->>>>>>> 4482b291
         capabilityText += `⚠️ **IMPORTANT**: Only tools marked **[CODAP]** are valid for use during this session. Use of any non-valid tools will return errors and waste time.\n\n`;
         capabilityText += `**Valid Tools for This Session** (${availableTools.length + 1} total):\n\n`;
         capabilityText += `**[CODAP] Tools** (${codapTools.length} tools):\n`;
         capabilityText += codapTools.map(t => `• ${t.name}`).join('\n') + '\n\n';
         capabilityText += `**[CONNECTION] Tool** (1 tool):\n• connect_to_session`;
       } else if (hasSageModeler) {
-<<<<<<< HEAD
         capabilityText = `\n\n🎯 **This is a SageModeler-only session**\n\n`;
-=======
-        capabilityText = `\n\n🎯 **This is a SageModeler-equipped only session**\n\n`;
->>>>>>> 4482b291
         capabilityText += `⚠️ **IMPORTANT**: Only tools marked **[SAGEMODELER]** are valid for use during this session. Use of any non-valid tools will return errors and waste time.\n\n`;
         capabilityText += `**Valid Tools for This Session** (${availableTools.length + 1} total):\n\n`;
         capabilityText += `**[SAGEMODELER] Tools** (${sageTools.length} tools):\n`;
@@ -1427,66 +1283,6 @@
   }
 
   /**
-   * Generate contextual instructions based on session capabilities
-   */
-  async generateContextualInstructions(sessionId) {
-    let capabilities = ["CODAP"]; // Default
-    let environmentStatus = "CODAP workspace connection required";
-    
-    if (sessionId) {
-      const session = await getUnifiedSession(sessionId);
-      if (session && Array.isArray(session.capabilities) && session.capabilities.length > 0) {
-        capabilities = session.capabilities;
-        environmentStatus = `Connected with ${capabilities.join(' + ')} capabilities`;
-      }
-    }
-    
-    const hasCodeap = capabilities.includes("CODAP");
-    const hasSageModeler = capabilities.includes("SAGEMODELER");
-    
-    let instructions = "🔧 **CODAP MCP Server Ready**\n\n";
-    
-    // Environment status
-    instructions += `**Environment Status**: ${environmentStatus}\n\n`;
-    
-    // Available tool categories
-    instructions += "**Available Tool Categories**:\n";
-    if (hasCodeap) {
-      instructions += "✅ **CODAP Tools** (34 tools) - Data analysis, visualization, workspace management\n";
-    }
-    if (hasSageModeler) {
-      instructions += "✅ **SageModeler Tools** (25 tools) - Systems modeling, node/link management, simulation\n";
-    }
-    instructions += "✅ **Connection Tools** (1 tool) - Session management\n\n";
-    
-    // Usage guidelines
-    instructions += "**🎯 Tool Usage Guidelines**:\n";
-    if (hasCodeap && hasSageModeler) {
-      instructions += "• Use **CODAP tools** (createDataContext, createGraph, etc.) for data analysis tasks\n";
-      instructions += "• Use **SageModeler tools** (sage_create_node, sage_run_experiment, etc.) for systems modeling\n";
-      instructions += "• Check tool descriptions for specific environment requirements\n";
-      instructions += "• Both environments are available in this session\n\n";
-    } else if (hasCodeap) {
-      instructions += "• Use **CODAP tools** for data analysis and visualization\n";
-      instructions += "• SageModeler tools are not available in this session\n";
-      instructions += "• Connect to a dual-capability session for SageModeler access\n\n";
-    } else {
-      instructions += "• Use 'connect_to_session' to establish workspace connection\n";
-      instructions += "• Available tools depend on the target session's capabilities\n\n";
-    }
-    
-    // Connection guidance
-    if (!sessionId || sessionId.startsWith("claude-desktop-")) {
-      instructions += "**🔗 Connection Options**:\n";
-      instructions += "• Current session has default capabilities\n";
-      instructions += "• Use 'connect_to_session' with a CODAP session ID for workspace-specific tools\n";
-      instructions += "• Session capabilities will determine available tool sets\n";
-    }
-    
-    return instructions;
-  }
-
-  /**
    * Check if session has an active browser worker connection
    * Simplified version to avoid timeouts - assume no browser worker for now
    */
@@ -1595,11 +1391,8 @@
   async waitForResponse(requestId, internalRequest, timeout = 8000) {
     const startTime = Date.now();
     const pollInterval = 200; // Poll every 200ms for faster response
-<<<<<<< HEAD
-=======
     
     console.log(`[MCP] Waiting for response ${requestId} with ${timeout}ms timeout`);
->>>>>>> 4482b291
     
     while (Date.now() - startTime < timeout) {
       try {
@@ -1616,13 +1409,7 @@
       await new Promise(resolve => setTimeout(resolve, pollInterval));
     }
     
-<<<<<<< HEAD
     throw new Error(`MCP error -32099: Relay error: Request timed out after ${timeout}ms. This may indicate browser worker connection issues or slow CODAP operations. Try refreshing the CODAP plugin or reconnecting.`);
-=======
-    const elapsed = Date.now() - startTime;
-    console.error(`[MCP] Tool execution timeout after ${elapsed}ms (limit: ${timeout}ms)`);
-    throw new Error(`Tool execution timeout after ${elapsed}ms. The browser worker may not be connected or the request may be queued. Please ensure the CODAP plugin is open and connected.`);
->>>>>>> 4482b291
   }
   
   createErrorResponse(id, code, message, data = null) {
